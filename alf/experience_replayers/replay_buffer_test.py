# Copyright (c) 2020 Horizon Robotics. All Rights Reserved.
#
# Licensed under the Apache License, Version 2.0 (the "License");
# you may not use this file except in compliance with the License.
# You may obtain a copy of the License at
#
#      http://www.apache.org/licenses/LICENSE-2.0
#
# Unless required by applicable law or agreed to in writing, software
# distributed under the License is distributed on an "AS IS" BASIS,
# WITHOUT WARRANTIES OR CONDITIONS OF ANY KIND, either express or implied.
# See the License for the specific language governing permissions and
# limitations under the License.

import itertools
import gin
import torch

from absl.testing import parameterized

import alf
from alf import data_structures as ds
from alf.utils.data_buffer import RingBuffer
from alf.utils.data_buffer_test import get_batch, DataItem, RingBufferTest
from alf.experience_replayers.replay_buffer import ReplayBuffer


class ReplayBufferTest(RingBufferTest):
    def tearDown(self):
        gin.clear_config()
        super().tearDown()

    def test_replay_with_hindsight_relabel(self):
        self.max_length = 8
        torch.manual_seed(0)
        configs = [
            "hindsight_relabel_fn.her_proportion=0.8",
            'hindsight_relabel_fn.achieved_goal_field="o.a"',
            'hindsight_relabel_fn.desired_goal_field="o.g"',
            'hindsight_relabel_fn.reward_field="r"',
            "ReplayBuffer.postprocess_exp_fn=@hindsight_relabel_fn",
        ]
        gin.parse_config_files_and_bindings("", configs)

        replay_buffer = ReplayBuffer(
            data_spec=self.data_spec,
            num_environments=2,
            max_length=self.max_length,
            keep_episodic_info=True,
            step_type_field="t")

        steps = [
            [
                ds.StepType.FIRST,  # will be overwritten
                ds.StepType.MID,  # idx == 1 in buffer
                ds.StepType.LAST,
                ds.StepType.FIRST,
                ds.StepType.MID,
                ds.StepType.MID,
                ds.StepType.LAST,
                ds.StepType.FIRST,
                ds.StepType.MID  # idx == 0
            ],
            [
                ds.StepType.FIRST,  # will be overwritten in RingBuffer
                ds.StepType.LAST,  # idx == 1 in RingBuffer
                ds.StepType.FIRST,
                ds.StepType.MID,
                ds.StepType.MID,
                ds.StepType.LAST,
                ds.StepType.FIRST,
                ds.StepType.MID,
                ds.StepType.MID  # idx == 0
            ]
        ]
        # insert data that will be overwritten later
        for b, t in list(itertools.product(range(2), range(8))):
            batch = get_batch([b], self.dim, t=steps[b][t], x=0.1 * t + b)
            replay_buffer.add_batch(batch, batch.env_id)
        # insert data
        for b, t in list(itertools.product(range(2), range(9))):
            batch = get_batch([b], self.dim, t=steps[b][t], x=0.1 * t + b)
            replay_buffer.add_batch(batch, batch.env_id)

        # Test padding
        idx = torch.tensor([[7, 0, 0, 6, 3, 3, 3, 0], [6, 0, 5, 2, 2, 2, 0,
                                                       6]])
        pos = replay_buffer._pad(idx, torch.tensor([[0] * 8, [1] * 8]))
        self.assertTrue(
            torch.equal(
                pos,
                torch.tensor([[15, 16, 16, 14, 11, 11, 11, 16],
                              [14, 16, 13, 10, 10, 10, 16, 14]])))

        # Verify _index is built correctly.
        # Note, the _index_pos 8 represents headless timesteps, which are
        # outdated and not the same as the result of padding: 16.
        pos = torch.tensor([[15, 8, 8, 14, 11, 11, 11, 16],
                            [14, 8, 13, 10, 10, 10, 16, 14]])

        self.assertTrue(torch.equal(replay_buffer._indexed_pos, pos))
        self.assertTrue(
            torch.equal(replay_buffer._headless_indexed_pos,
                        torch.tensor([10, 9])))

        # Save original exp for later testing.
        g_orig = replay_buffer._buffer.o["g"].clone()
        r_orig = replay_buffer._buffer.r.clone()

        # HER selects indices [0, 2, 3, 4] to relabel, from all 5:
        # env_ids: [[0, 0], [1, 1], [0, 0], [1, 1], [0, 0]]
        # pos:     [[6, 7], [1, 2], [1, 2], [3, 4], [5, 6]] + 8
        # selected:    x               x       x       x
        # future:  [   7       2       2       4       6  ] + 8
        # g        [[.7,.7],[0, 0], [.2,.2],[1.4,1.4],[.6,.6]]  # 0.1 * t + b with default 0
        # reward:  [[-1,0], [-1,-1],[-1,0], [-1,0], [-1,0]]  # recomputed with default -1
        env_ids = torch.tensor([0, 0, 1, 0])
        dist = replay_buffer.steps_to_episode_end(
            replay_buffer._pad(torch.tensor([7, 2, 4, 6]), env_ids), env_ids)
        self.assertEqual(list(dist), [1, 0, 1, 0])

        # Test HER relabeled experiences
        res = replay_buffer.get_batch(5, 2)[0]

        self.assertEqual(list(res.o["g"].shape), [5, 2])

        # Test relabeling doesn't change original experience
        self.assertTrue(torch.allclose(r_orig, replay_buffer._buffer.r))
        self.assertTrue(torch.allclose(g_orig, replay_buffer._buffer.o["g"]))

        # test relabeled goals
        g = torch.tensor([0.7, 0., .2, 1.4, .6]).unsqueeze(1).expand(5, 2)
        self.assertTrue(torch.allclose(res.o["g"], g))

        # test relabeled rewards
        r = torch.tensor([[-1., 0.], [-1., -1.], [-1., 0.], [-1., 0.],
                          [-1., 0.]])
        self.assertTrue(torch.allclose(res.r, r))

    # Gold standard functions to test HER.
    def episode_end_indices(self, b):
        """Compute episode ending indices in RingBuffer b.

        Args:
            b (ReplayBuffer): HER ReplayBuffer object.
        Returns:
            epi_ends (tensor): shape ``(2, E)``, ``epi_ends[0]`` are the
                ``env_ids``, ``epi_ends[1]`` are the ending positions of the
                episode ending/LAST steps.
                We assume every possible ``env_id`` is present.
        """
        step_types = alf.nest.get_field(b._buffer, b._step_type_field)
        epi_ends = torch.where(step_types == ds.StepType.LAST)
        epi_ends = alf.nest.map_structure(lambda d: d.type(torch.int64),
                                          epi_ends)
        # if an env has no LAST step, populate with pos - 1
        last_step_pos = b.circular(b._current_pos - 1)
        all_envs = torch.arange(b._num_envs)
        non_last_step_envs = torch.where(
            step_types[(all_envs, last_step_pos)] != ds.StepType.LAST)[0]
        epi_ends = (torch.cat([epi_ends[0], non_last_step_envs]),
                    torch.cat([epi_ends[1],
                               last_step_pos[non_last_step_envs]]))
        return epi_ends

    # Another gold standard function
    def steps_to_episode_end(self, b, env_ids, idx):
        """Compute the distance to the closest episode end in future.

        Args:
            b (ReplayBuffer): HER ReplayBuffer object.
            env_ids (tensor): shape ``L``.
            idx (tensor): shape ``L``, indexes of the current timesteps in
                the replay buffer.
        Returns:
            tensor of shape ``L``.
        """
        epi_ends = self.episode_end_indices(b)
        MAX_INT = 1000000000
        pos = b._pad(idx, env_ids)
        padded_ends = b._pad(epi_ends[1], epi_ends[0])
        min_dist = torch.ones_like(pos)
        # Using a loop over envs reduces memory by num_envs^3.
        # Due to the small memory footprint, speed is also much faster.
        for env_id in range(b._num_envs):
            (pos_env_index, ) = torch.where(env_ids == env_id)
            (end_env_index, ) = torch.where(epi_ends[0] == env_id)
            _pos = torch.gather(pos, dim=0, index=pos_env_index)
            _ends = torch.gather(padded_ends, dim=0, index=end_env_index)
            L = _pos.shape[0]
            E = _ends.shape[0]
            dist = _ends.unsqueeze(0).expand(L, E) - _pos.unsqueeze(1).expand(
                L, E)
            positive_dist = torch.where(
                dist < 0, torch.tensor(MAX_INT, dtype=torch.int64), dist)
            _min_dist, _ = torch.min(positive_dist, dim=1)
            min_dist.scatter_(dim=0, index=pos_env_index, src=_min_dist)
        return min_dist

    def generate_step_types(self, num_envs, max_steps, end_prob):
        steps = torch.tensor([ds.StepType.MID] * max_steps * num_envs)
        # start with FIRST
        env_firsts = torch.arange(num_envs)
        steps[env_firsts * max_steps] = torch.tensor([ds.StepType.FIRST])
        # randomly insert episode ends (no overlapping positions)
        segs = int(max_steps * num_envs * end_prob)
        ends = (torch.arange(segs) * (1. / end_prob)).type(torch.int64)
        ends += (torch.rand(segs) * (1. / end_prob - 1) + 1).type(torch.int64)
        steps[ends] = torch.tensor([ds.StepType.LAST]).expand(segs)
        valid_starts, = torch.where(
            ends +
            1 != torch.arange(max_steps, num_envs * max_steps, max_steps))
        steps[(ends + 1)[valid_starts]] = torch.tensor(
            [ds.StepType.FIRST]).expand(valid_starts.shape[0])
        return steps

    @parameterized.named_parameters([
        ('test_dense_epi_ends', 0.1),
        ('test_sparse_epi_ends', 0.004),
    ])
    def test_compute_her_future_step_distance(self, end_prob):
        num_envs = 2
        max_length = 100
        torch.manual_seed(0)
        configs = [
            "hindsight_relabel_fn.her_proportion=0.8",
            'hindsight_relabel_fn.achieved_goal_field="o.a"',
            'hindsight_relabel_fn.desired_goal_field="o.g"',
            'hindsight_relabel_fn.reward_field="r"',
            "ReplayBuffer.postprocess_exp_fn=@hindsight_relabel_fn",
        ]
        gin.parse_config_files_and_bindings("", configs)

        replay_buffer = ReplayBuffer(
            data_spec=self.data_spec,
            num_environments=num_envs,
            max_length=max_length,
            keep_episodic_info=True,
            step_type_field="t")
        # insert data
        max_steps = 1000
        # generate step_types with certain density of episode ends
        steps = self.generate_step_types(
            num_envs, max_steps, end_prob=end_prob)
        for t in range(max_steps):
            for b in range(num_envs):
                batch = get_batch([b],
                                  self.dim,
                                  t=steps[b * max_steps + t],
                                  x=1. / max_steps * t + b)
                replay_buffer.add_batch(batch, batch.env_id)
            if t > 1:
                sample_steps = min(t, max_length)
                env_ids = torch.tensor([0] * sample_steps + [1] * sample_steps)
                idx = torch.tensor(
                    list(range(sample_steps)) + list(range(sample_steps)))
                gd = self.steps_to_episode_end(replay_buffer, env_ids, idx)
                idx_orig = replay_buffer._indexed_pos.clone()
                idx_headless_orig = replay_buffer._headless_indexed_pos.clone()
                d = replay_buffer.steps_to_episode_end(
                    replay_buffer._pad(idx, env_ids), env_ids)
                # Test distance to end computation
                if not torch.equal(gd, d):
                    outs = [
                        "t: ", t, "\nenvids:\n", env_ids, "\nidx:\n", idx,
                        "\npos:\n",
                        replay_buffer._pad(idx, env_ids), "\nNot Equal: a:\n",
                        gd, "\nb:\n", d, "\nsteps:\n", replay_buffer._buffer.t,
                        "\nindexed_pos:\n", replay_buffer._indexed_pos,
                        "\nheadless_indexed_pos:\n",
                        replay_buffer._headless_indexed_pos
                    ]
                    outs = [str(out) for out in outs]
                    assert False, "".join(outs)

                # Save original exp for later testing.
                g_orig = replay_buffer._buffer.o["g"].clone()
                r_orig = replay_buffer._buffer.r.clone()

                # HER relabel experience
                res = replay_buffer.get_batch(sample_steps, 2)[0]

                self.assertEqual(list(res.o["g"].shape), [sample_steps, 2])

                # Test relabeling doesn't change original experience
                self.assertTrue(
                    torch.allclose(r_orig, replay_buffer._buffer.r))
                self.assertTrue(
                    torch.allclose(g_orig, replay_buffer._buffer.o["g"]))
                self.assertTrue(
                    torch.all(idx_orig == replay_buffer._indexed_pos))
                self.assertTrue(
                    torch.all(idx_headless_orig == replay_buffer.
                              _headless_indexed_pos))

    @parameterized.named_parameters([
        ('test_sync', False),
        ('test_async', True),
    ])
    def test_replay_buffer(self, allow_multiprocess):
        replay_buffer = ReplayBuffer(
            data_spec=self.data_spec,
            num_environments=self.num_envs,
            max_length=self.max_length,
            allow_multiprocess=allow_multiprocess)

        batch1 = get_batch([0, 4, 7], self.dim, t=0, x=0.1)
        replay_buffer.add_batch(batch1, batch1.env_id)
        self.assertEqual(replay_buffer._current_size,
                         torch.tensor([1, 0, 0, 0, 1, 0, 0, 1]))
        self.assertEqual(replay_buffer._current_pos,
                         torch.tensor([1, 0, 0, 0, 1, 0, 0, 1]))
        self.assertRaises(AssertionError, replay_buffer.get_batch, 8, 1)

        batch2 = get_batch([1, 2, 3, 5, 6], self.dim, t=0, x=0.2)
        replay_buffer.add_batch(batch2, batch2.env_id)
        self.assertEqual(replay_buffer._current_size,
                         torch.tensor([1, 1, 1, 1, 1, 1, 1, 1]))
        self.assertEqual(replay_buffer._current_pos,
                         torch.tensor([1, 1, 1, 1, 1, 1, 1, 1]))

        batch = replay_buffer.gather_all()
        self.assertEqual(list(batch.t.shape), [8, 1])
        # test that RingBuffer detaches gradients of inputs
        self.assertFalse(batch.x.requires_grad)

        self.assertRaises(AssertionError, replay_buffer.get_batch, 8, 2)
        replay_buffer.get_batch(13, 1)[0]

        batch = replay_buffer.get_batch(8, 1)[0]
        # squeeze the time dimension
        batch = alf.nest.map_structure(lambda bat: bat.squeeze(1), batch)
        bat1 = alf.nest.map_structure(lambda bat: bat[batch1.env_id], batch)
        bat2 = alf.nest.map_structure(lambda bat: bat[batch2.env_id], batch)
        self.assertEqual(bat1.env_id, batch1.env_id)
        self.assertEqual(bat1.x, batch1.x)
        self.assertEqual(bat1.t, batch1.t)
        self.assertEqual(bat2.env_id, batch2.env_id)
        self.assertEqual(bat2.x, batch2.x)
        self.assertEqual(bat2.t, batch2.t)

        for t in range(1, 10):
            batch3 = get_batch([0, 4, 7], self.dim, t=t, x=0.3)
            j = t + 1
            s = min(t + 1, self.max_length)
            replay_buffer.add_batch(batch3, batch3.env_id)
            self.assertEqual(replay_buffer._current_size,
                             torch.tensor([s, 1, 1, 1, s, 1, 1, s]))
            self.assertEqual(replay_buffer._current_pos,
                             torch.tensor([j, 1, 1, 1, j, 1, 1, j]))

        batch2 = get_batch([1, 2, 3, 5, 6], self.dim, t=1, x=0.2)
        replay_buffer.add_batch(batch2, batch2.env_id)
        batch = replay_buffer.get_batch(8, 1)[0]
        # squeeze the time dimension
        batch = alf.nest.map_structure(lambda bat: bat.squeeze(1), batch)
        bat3 = alf.nest.map_structure(lambda bat: bat[batch3.env_id], batch)
        bat2 = alf.nest.map_structure(lambda bat: bat[batch2.env_id], batch)
        self.assertEqual(bat3.env_id, batch3.env_id)
        self.assertEqual(bat3.x, batch3.x)
        self.assertEqual(bat2.env_id, batch2.env_id)
        self.assertEqual(bat2.x, batch2.x)

        batch = replay_buffer.get_batch(8, 2)[0]
        t2 = []
        t3 = []
        for t in range(2):
            batch_t = alf.nest.map_structure(lambda b: b[:, t], batch)
            bat3 = alf.nest.map_structure(lambda bat: bat[batch3.env_id],
                                          batch_t)
            bat2 = alf.nest.map_structure(lambda bat: bat[batch2.env_id],
                                          batch_t)
            t2.append(bat2.t)
            self.assertEqual(bat3.env_id, batch3.env_id)
            self.assertEqual(bat3.x, batch3.x)
            self.assertEqual(bat2.env_id, batch2.env_id)
            self.assertEqual(bat2.x, batch2.x)
            t3.append(bat3.t)

        # Test time consistency
        self.assertEqual(t2[0] + 1, t2[1])
        self.assertEqual(t3[0] + 1, t3[1])

        batch = replay_buffer.get_batch(128, 2)[0]
        self.assertEqual(batch.t[:, 0] + 1, batch.t[:, 1])
        self.assertEqual(list(batch.t.shape), [128, 2])

        batch = replay_buffer.get_batch(10, 2)[0]
        self.assertEqual(batch.t[:, 0] + 1, batch.t[:, 1])
        self.assertEqual(list(batch.t.shape), [10, 2])

        batch = replay_buffer.get_batch(4, 2)[0]
        self.assertEqual(batch.t[:, 0] + 1, batch.t[:, 1])
        self.assertEqual(list(batch.t.shape), [4, 2])

        # Test gather_all()
        # Exception because the size of all the environments are not same
        self.assertRaises(AssertionError, replay_buffer.gather_all)

        for t in range(2, 10):
            batch4 = get_batch([1, 2, 3, 5, 6], self.dim, t=t, x=0.4)
            replay_buffer.add_batch(batch4, batch4.env_id)
        batch = replay_buffer.gather_all()
        self.assertEqual(list(batch.t.shape), [8, 4])

        # Test clear()
        replay_buffer.clear()
        self.assertEqual(replay_buffer.total_size, 0)

<<<<<<< HEAD
=======
    def test_recent_data_and_without_replacement(self):
        num_envs = 4
        max_length = 100
        replay_buffer = ReplayBuffer(
            data_spec=self.data_spec,
            num_environments=num_envs,
            max_length=max_length,
            with_replacement=False,
            recent_data_ratio=0.5,
            recent_data_steps=4)
        replay_buffer.add_batch(get_batch([0, 1, 2, 3], self.dim, t=0, x=0.))
        batch, info = replay_buffer.get_batch(4, 1)
        self.assertEqual(info.env_ids, torch.tensor([0, 1, 2, 3]))

        replay_buffer.add_batch(get_batch([0, 1, 2, 3], self.dim, t=1, x=1.0))
        batch, info = replay_buffer.get_batch(8, 1)
        self.assertEqual(info.env_ids, torch.tensor([0, 1, 2, 3] * 2))

        for t in range(2, 32):
            replay_buffer.add_batch(
                get_batch([0, 1, 2, 3], self.dim, t=t, x=t))
        batch, info = replay_buffer.get_batch(32, 1)
        self.assertEqual(info.env_ids[16:], torch.tensor([0, 1, 2, 3] * 4))
        # The first half is from recent data
        self.assertEqual(info.env_ids[:16], torch.tensor([0, 1, 2, 3] * 4))
        self.assertEqual(
            info.positions[:16],
            torch.tensor([28] * 4 + [29] * 4 + [30] * 4 + [31] * 4))

    def test_num_earliest_frames_ignored_uniform(self):
        num_envs = 4
        max_length = 100
        replay_buffer = ReplayBuffer(
            data_spec=self.data_spec,
            num_environments=num_envs,
            max_length=max_length,
            keep_episodic_info=False,
            num_earliest_frames_ignored=2)

        replay_buffer.add_batch(get_batch([0, 1, 2, 3], self.dim, t=0, x=0.))
        # not enough data
        self.assertRaises(AssertionError, replay_buffer.get_batch, 1, 1)

        replay_buffer.add_batch(get_batch([0, 1, 2, 3], self.dim, t=1, x=0.))
        # not enough data
        self.assertRaises(AssertionError, replay_buffer.get_batch, 1, 1)

        replay_buffer.add_batch(get_batch([0, 1, 2, 3], self.dim, t=2, x=0.))
        for _ in range(10):
            batch, batch_info = replay_buffer.get_batch(1, 1)
            self.assertEqual(batch.t, torch.tensor([[2]]))

    def test_num_earliest_frames_ignored_priortized(self):
        replay_buffer = ReplayBuffer(
            data_spec=self.data_spec,
            num_environments=self.num_envs,
            max_length=self.max_length,
            num_earliest_frames_ignored=2,
            keep_episodic_info=False,
            prioritized_sampling=True)

        batch1 = get_batch([1], self.dim, x=0.25, t=0)
        replay_buffer.add_batch(batch1, batch1.env_id)
        # not enough data
        self.assertRaises(AssertionError, replay_buffer.get_batch, 1, 1)

        batch2 = get_batch([1], self.dim, x=0.25, t=1)
        replay_buffer.add_batch(batch2, batch1.env_id)
        # not enough data
        self.assertRaises(AssertionError, replay_buffer.get_batch, 1, 1)

        batch3 = get_batch([1], self.dim, x=0.25, t=2)
        replay_buffer.add_batch(batch3, batch1.env_id)
        for _ in range(10):
            batch, batch_info = replay_buffer.get_batch(1, 1)
            self.assertEqual(batch_info.env_ids,
                             torch.tensor([1], dtype=torch.int64))
            self.assertEqual(batch_info.importance_weights, 1.)
            self.assertEqual(batch_info.importance_weights, torch.tensor([1.]))
            self.assertEqual(batch.t, torch.tensor([[2]]))

>>>>>>> 39c152f8
    def test_prioritized_replay(self):
        replay_buffer = ReplayBuffer(
            data_spec=self.data_spec,
            num_environments=self.num_envs,
            max_length=self.max_length,
            prioritized_sampling=True)
        self.assertRaises(AssertionError, replay_buffer.get_batch, 1, 1)

        batch1 = get_batch([1], self.dim, x=0.25, t=0)
        replay_buffer.add_batch(batch1, batch1.env_id)

        batch, batch_info = replay_buffer.get_batch(1, 1)
        self.assertEqual(batch_info.env_ids,
                         torch.tensor([1], dtype=torch.int64))
        self.assertEqual(batch_info.importance_weights, 1.)
        self.assertEqual(batch_info.importance_weights, torch.tensor([1.]))
        self.assertRaises(AssertionError, replay_buffer.get_batch, 1, 2)

        batch2 = get_batch([1], self.dim, x=0.5, t=1)
        replay_buffer.add_batch(batch1, batch1.env_id)

        batch, batch_info = replay_buffer.get_batch(4, 2)
        self.assertEqual(batch_info.env_ids,
                         torch.tensor([1], dtype=torch.int64))
        self.assertEqual(batch_info.importance_weights, torch.tensor([1.]))
        self.assertEqual(batch_info.importance_weights, torch.tensor([1.] * 4))

        batch, batch_info = replay_buffer.get_batch(1000, 1)
        n0 = (replay_buffer.circular(batch_info.positions) == 0).sum()
        n1 = (replay_buffer.circular(batch_info.positions) == 1).sum()
        self.assertEqual(n0, 500)
        self.assertEqual(n1, 500)
        replay_buffer.update_priority(
            env_ids=torch.tensor([1, 1], dtype=torch.int64),
            positions=torch.tensor([0, 1], dtype=torch.int64),
            priorities=torch.tensor([0.5, 1.5]))
        batch, batch_info = replay_buffer.get_batch(1000, 1)
        n0 = (replay_buffer.circular(batch_info.positions) == 0).sum()
        n1 = (replay_buffer.circular(batch_info.positions) == 1).sum()
        self.assertEqual(n0, 250)
        self.assertEqual(n1, 750)

        batch2 = get_batch([0, 2], self.dim, x=0.5, t=1)
        replay_buffer.add_batch(batch2, batch2.env_id)
        batch, batch_info = replay_buffer.get_batch(1000, 1)

        def _get(env_id, pos):
            flag = ((batch_info.env_ids == env_id) *
                    (batch_info.positions == replay_buffer._pad(pos, env_id)))
            w = batch_info.importance_weights[torch.nonzero(
                flag, as_tuple=True)[0]]
            return flag.sum(), w

        n0, w0 = _get(0, 0)
        n1, w1 = _get(1, 0)
        n2, w2 = _get(1, 1)
        n3, w3 = _get(2, 0)
        self.assertEqual(n0, 300)
        self.assertEqual(n1, 100)
        self.assertEqual(n2, 300)
        self.assertEqual(n3, 300)
        self.assertTrue(torch.all(w0 == 1.2))
        self.assertTrue(torch.all(w1 == 0.4))
        self.assertTrue(torch.all(w2 == 1.2))
        self.assertTrue(torch.all(w3 == 1.2))

        replay_buffer.update_priority(
            env_ids=torch.tensor([1, 2], dtype=torch.int64),
            positions=torch.tensor([1, 0], dtype=torch.int64),
            priorities=torch.tensor([1.0, 1.0]))
        batch, batch_info = replay_buffer.get_batch(1000, 1)

        n0, w0 = _get(0, 0)
        n1, w1 = _get(1, 0)
        n2, w2 = _get(1, 1)
        n3, w3 = _get(2, 0)
        self.assertEqual(n0, 375)
        self.assertEqual(n1, 125)
        self.assertEqual(n2, 250)
        self.assertEqual(n3, 250)
        self.assertTrue(torch.all(w0 == 1.5))
        self.assertTrue(torch.all(w1 == 0.5))
        self.assertTrue(torch.all(w2 == 1.0))
        self.assertTrue(torch.all(w3 == 1.0))


if __name__ == '__main__':
    alf.test.main()<|MERGE_RESOLUTION|>--- conflicted
+++ resolved
@@ -407,8 +407,6 @@
         replay_buffer.clear()
         self.assertEqual(replay_buffer.total_size, 0)
 
-<<<<<<< HEAD
-=======
     def test_recent_data_and_without_replacement(self):
         num_envs = 4
         max_length = 100
@@ -490,7 +488,6 @@
             self.assertEqual(batch_info.importance_weights, torch.tensor([1.]))
             self.assertEqual(batch.t, torch.tensor([[2]]))
 
->>>>>>> 39c152f8
     def test_prioritized_replay(self):
         replay_buffer = ReplayBuffer(
             data_spec=self.data_spec,

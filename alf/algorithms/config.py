--- conflicted
+++ resolved
@@ -72,20 +72,12 @@
                 The data transformer constructed by this can be access as
                 ``TrainerConfig.data_transformer``.
             random_seed (None|int): random seed, a random seed is used if None
-<<<<<<< HEAD
-            num_epochs (int): number of training epochs 
-            num_iterations (int): number of update iterations (ignored if 0). Note
-                that for off-policy algorithms, if ``initial_collect_steps>0``,
-                then the first ``initial_collect_steps//(unroll_length*num_envs)``
-                iterations won't perform any training.
-=======
             num_iterations (int): For RL trainer, indicates number of update 
                 iterations (ignored if 0). Note that for off-policy algorithms, if 
                 ``initial_collect_steps>0``, then the first 
                 ``initial_collect_steps//(unroll_length*num_envs)`` iterations 
                 won't perform any training. For SL trainer, indicates the number
                 of training epochs.
->>>>>>> 39c152f8
             num_env_steps (int): number of environment steps (ignored if 0). The
                 total number of FRAMES will be (``num_env_steps*frame_skip``) for
                 calculating sample efficiency. See alf/environments/wrappers.py
@@ -122,11 +114,11 @@
                 keys will be omitted and no error will be raised.
             evaluate (bool): A bool to evaluate when training
             eval_interval (int): evaluate every so many iteration
+            eval_uncertainty (bool): whether to evluate uncertainty after training
             epsilon_greedy (float): a floating value in [0,1], representing the
                 chance of action sampling instead of taking argmax. This can
                 help prevent a dead loop in some deterministic environment like
                 Breakout. Only used for evaluation.
-            eval_uncertainty (bool): whether to evluate uncertainty after training
             num_eval_episodes (int) : number of episodes for one evaluation
             summary_interval (int): write summary every so many training steps
             update_counter_every_mini_batch (bool): whether to update counter
@@ -196,8 +188,8 @@
             load_checkpoint_strict=load_checkpoint_strict,
             evaluate=evaluate,
             eval_interval=eval_interval,
+            eval_uncertainty=eval_uncertainty,
             epsilon_greedy=epsilon_greedy,
-            eval_uncertainty=eval_uncertainty,
             num_eval_episodes=num_eval_episodes,
             summary_interval=summary_interval,
             update_counter_every_mini_batch=update_counter_every_mini_batch,

--- conflicted
+++ resolved
@@ -141,13 +141,8 @@
             critic_optimizer (torch.optim.Optimizer): the optimizer for training critic.
             critic_hidden_layers (tuple): sizes of critic hidden layeres. 
             function_bs (int): mini batch size for par_vi training. 
-<<<<<<< HEAD
-            Needed for critic initialization when function_vi is True. 
-                                                                                        
-=======
                 Needed for critic initialization when function_vi is True. 
 
->>>>>>> 9d4463d6
             Args for training and testing
             ====================================================================
             loss_type (str): loglikelihood type for the generated functions,
@@ -360,7 +355,6 @@
             num_particles = self._num_particles
         if entropy_regularization is None:
             entropy_regularization = self._entropy_regularization
-
         if self._function_vi:
             data, target = inputs
             return self._generator.train_step(
@@ -422,19 +416,11 @@
         """
         Function computing negative log_prob loss for generator outputs.
         Used when function_vi is False.
-<<<<<<< HEAD
-        
+
         Args:
             inputs (torch.Tensor): (data, target) of training batch.
             params (torch.Tensor): generator outputs to evaluate the loss.
-        
-=======
-
-        Args:
-            inputs (torch.Tensor): (data, target) of training batch.
-            params (torch.Tensor): generator outputs to evaluate the loss.
-
->>>>>>> 9d4463d6
+
         Returns:
             negative log_prob for params evaluated on current training batch.
         """
